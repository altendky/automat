--- conflicted
+++ resolved
@@ -3,12 +3,8 @@
 
 [testenv]
 deps =
-<<<<<<< HEAD
-    graphviz>=0.4.9
-    Twisted>=16.2.0
-=======
     extras: graphviz>=0.4.9
->>>>>>> 07ec3f5f
+    extras: Twisted>=16.2.0
     coverage
     pytest
 
