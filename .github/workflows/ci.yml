name: ci

on:
  push:
    branches:
      - trunk

  pull_request:
    branches:
      - trunk

jobs:
  build:
    name: python/${{ matrix.python }} tox/${{ matrix.TOX_ENV }}
    runs-on: ubuntu-latest
    strategy:
      fail-fast: false
      matrix:
<<<<<<< HEAD
        python: ["3.10"]
        TOX_ENV: ["py310-extras", "py310-noextras", "py38-extras", "mypy"]
=======
        python: ["3.10", "3.11"]
        TOX_ENV: ["extras", "noextras", "mypy"]
>>>>>>> aa1a5208

    steps:
      - uses: actions/checkout@v3
      - name: Set up Python
        uses: actions/setup-python@v3
        with:
          python-version: ${{ matrix.python }}
      - name: Tox Run
        run:  |
          pip install tox;
          TOX_ENV="py$(echo ${{ matrix.python }} | sed -e s/\.//g)-${{ matrix.TOX_ENV }}";
          echo "Starting: ${TOX_ENV} ${PUSH_DOCS}"
          if [[ -n "${TOX_ENV}" ]]; then
            tox -e "$TOX_ENV";
            if [[ "${{ matrix.TOX_ENV }}" != "mypy" ]]; then
              tox -e coverage-report;
            fi;
          fi;
      - name: Upload coverage report
        if: ${{ matrix.TOX_ENV != 'mypy' }}
        uses: codecov/codecov-action@v3.1.0<|MERGE_RESOLUTION|>--- conflicted
+++ resolved
@@ -16,13 +16,8 @@
     strategy:
       fail-fast: false
       matrix:
-<<<<<<< HEAD
-        python: ["3.10"]
-        TOX_ENV: ["py310-extras", "py310-noextras", "py38-extras", "mypy"]
-=======
-        python: ["3.10", "3.11"]
+        python: ["3.8", "3.10", "3.11"]
         TOX_ENV: ["extras", "noextras", "mypy"]
->>>>>>> aa1a5208
 
     steps:
       - uses: actions/checkout@v3
